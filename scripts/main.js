--- conflicted
+++ resolved
@@ -1,19 +1,11 @@
-<<<<<<< HEAD
-// Main app initialization and coordination
-
-=======
  // This file is the main application entry point 
->>>>>>> b9e2c0b5
+
 import { initializeState, stateManager, uiActions } from './state.js';
 import { initializeUI, uiManager } from './ui.js';
 import { searchManager } from './search.js';
 import { loadSettings, saveSettings, getAutoSyncSetting, setAutoSyncSetting, downloadUpdatedSeed, loadTasks } from './storage.js';
 
-<<<<<<< HEAD
 // Shows date format preview in settings
-=======
-//Update date format example display
->>>>>>> b9e2c0b5
 function updateDateFormatExample(format) {
   const exampleElement = document.getElementById('date-format-example');
   if (!exampleElement) return;
